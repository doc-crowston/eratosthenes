--- conflicted
+++ resolved
@@ -4,22 +4,13 @@
  * See it in action at: 
  *
  * Presently, this will only build with gcc-7.0.0 (experimental version) or later. To build, invoke g++ with the -std=c++17 flag.
-<<<<<<< HEAD
- * Or, see it in action here: https://is.gd/nLfRjl
-=======
->>>>>>> e614bd32
  *
  * Copyright Dr Robert H Crowston, 2017, all rights reserved.
  * Use and redistribution is permitted under the BSD Licence available at https://opensource.org/licenses/bsd-license.php.
  * 
  * Bugs and to do:
-<<<<<<< HEAD
- *  o  This is not yet a true implementation of Eratosthenes’ method because every factor will be checked even if it was
- *     already encountered as a multiple of a lower factor.
-=======
  *   o  Check whether this use of fold expresions is really permissible.
  *
->>>>>>> e614bd32
  */
 #include <cassert>
 #include <climits>
